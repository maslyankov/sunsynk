--- conflicted
+++ resolved
@@ -109,7 +109,10 @@
 - `MODBUS_ID` – The Modbus Server ID is a number, typically 1. Might be different in multi-inverter
   setups.
 
-<<<<<<< HEAD
+- `MODBUS_ID`
+
+  The Modbus Server ID is a number typically 1. Might be different in multi-inverter setups.
+
 - `CONNECTOR` (New)
 
   Reference to a connector defined in the `CONNECTORS` section. Multiple inverters can share the same connector.
@@ -121,11 +124,6 @@
 - `PORT` (Legacy)
 
   The port used for communications. Format depends on the driver. See [Port](#port). This is still supported for backwards compatibility.
-=======
-- `DONGLE_SERIAL_NUMBER` – The **solarman** driver requires the dongle's serial number.
-
-- `PORT` – The port used for communications. Format depends on the driver. See [Port](#port)
->>>>>>> 23d6abcb
 
 ### Port
 
