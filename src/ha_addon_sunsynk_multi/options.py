"""Addon options."""

import logging

import attrs
import cattrs
from mqtt_entity.options import CONVERTER, MQTTOptions, transform_error

from sunsynk.helpers import slug

from .timer_schedule import Schedule

_LOG = logging.getLogger(__name__)


def _convert_connectors(data: list | dict) -> "list[ConnectorOptions]":
    """Convert list of dicts or dict of dicts to list of ConnectorOptions."""
    _LOG.debug("_convert_connectors called with: %s (type: %s)", data, type(data))

    if isinstance(data, dict):
        # Convert dict format to list format
        # e.g., {"tcp_gateway": {...}} -> [{"name": "tcp_gateway", ...}]
        connector_list = []
        for name, config in data.items():
            connector_config = config.copy()
            connector_config["name"] = name  # Add the name from the key
            connector_list.append(connector_config)
        data = connector_list
        _LOG.debug("Converted dict to list format: %s", data)
    elif not isinstance(data, list):
        _LOG.error("Expected list or dict, got %s: %s", type(data), data)
        raise ValueError(f"Expected list or dict, got {type(data)}")

    # Debug logging
    _LOG.debug("Converting connectors: %s", data)
    for i, item in enumerate(data):
        _LOG.debug("Connector[%d]: %s (type: %s)", i, item, type(item))
        if not isinstance(item, dict):
            _LOG.error(
                "Connector[%d] is not a dict: %s (type: %s)", i, item, type(item)
            )
            raise ValueError(
                f"Connector[{i}] is not a dict: {item} (type: {type(item)})"
            )

    return [cattrs.structure(item, ConnectorOptions) for item in data]


def _convert_inverters(data: list) -> "list[InverterOptions]":
    """Convert list of dicts to list of InverterOptions."""
    if not isinstance(data, list):
        raise ValueError(f"Expected list, got {type(data)}")

    # Normalize field names within each inverter config
    normalized_data = []
    for item in data:
        if isinstance(item, dict):
            # Create a copy and normalize field names
            normalized_item = item.copy()

            # Map uppercase field names to lowercase
            field_mapping = {
                "SERIAL_NR": "serial_nr",
                "HA_PREFIX": "ha_prefix",
                "MODBUS_ID": "modbus_id",
                "DONGLE_SERIAL_NUMBER": "dongle_serial_number",
            }

            for upper_key, lower_key in field_mapping.items():
                if upper_key in normalized_item and lower_key not in normalized_item:
                    normalized_item[lower_key] = normalized_item.pop(upper_key)
                    _LOG.debug(
                        "Normalized inverter field: %s -> %s", upper_key, lower_key
                    )

            normalized_data.append(normalized_item)
        else:
            normalized_data.append(item)

    return [cattrs.structure(item, InverterOptions) for item in normalized_data]


def _convert_schedules(data: list) -> "list[Schedule]":
    """Convert list of dicts to list of Schedule."""
    if not isinstance(data, list):
        raise ValueError(f"Expected list, got {type(data)}")

    # Normalize field names within each schedule config
    normalized_data = []
    for item in data:
        if isinstance(item, dict):
            # Create a copy and normalize field names
            normalized_item = item.copy()

            # Map uppercase field names to lowercase
            field_mapping = {
                "KEY": "key",
                "READ_EVERY": "read_every",
                "REPORT_EVERY": "report_every",
                "CHANGE_ANY": "change_any",
                "CHANGE_BY": "change_by",
                "CHANGE_PERCENT": "change_percent",
            }

            for upper_key, lower_key in field_mapping.items():
                if upper_key in normalized_item and lower_key not in normalized_item:
                    normalized_item[lower_key] = normalized_item.pop(upper_key)
                    _LOG.debug(
                        "Normalized schedule field: %s -> %s", upper_key, lower_key
                    )

            normalized_data.append(normalized_item)
        else:
            normalized_data.append(item)

    return [cattrs.structure(item, Schedule) for item in normalized_data]


@attrs.define()
class ConnectorOptions:
    """Options for a connector."""

    name: str
    type: str  # tcp, serial, solarman
    host: str = ""
    port: int = 502
    driver: str = "pymodbus"
    timeout: int = 10
    dongle_serial: int = 0
    baudrate: int = 9600

    def __attrs_post_init__(self) -> None:
        """Validate connector configuration."""
        if self.type not in ("tcp", "serial", "solarman"):
            raise ValueError(f"Invalid connector type: {self.type}")
        if self.driver not in ("pymodbus", "umodbus", "solarman"):
            raise ValueError(f"Invalid driver: {self.driver}")
        if self.type == "solarman" and not self.dongle_serial:
            raise ValueError("Solarman connector requires dongle_serial")


@attrs.define()
class InverterOptions:
    """Options for an inverter."""

    connector: str = ""  # Reference to connector name
    port: str = ""  # Legacy: direct port (backwards compatibility)
    modbus_id: int = 1
    ha_prefix: str = ""
    serial_nr: str = ""
    dongle_serial_number: int = 0

<<<<<<< HEAD
    def __attrs_post_init__(self) -> None:
        """Do some checks."""
        self.ha_prefix = self.ha_prefix.lower().strip()

        # Validate connector vs port usage
        if self.connector and self.port:
            _LOG.warning(
                "%s: Both connector and port specified. Using connector: %s",
                self.serial_nr,
                self.connector,
            )
        # Legacy port handling
        if not self.connector:
            if self.dongle_serial_number:
                if self.port:
                    _LOG.warning(
                        "%s: No port expected when you specify a serial number."
                    )
                return
            if self.port == "":
                _LOG.warning(
                    "%s: Using port from debug_device: %s",
                    self.serial_nr,
                    OPT.debug_device,
                )
                self.port = OPT.debug_device
            ddev = self.port == ""
            if ddev:
                _LOG.warning("Empty port, will use the debug device")
            if ddev or self.port.lower().startswith(("serial:", "/dev")):
                _LOG.warning(
                    "Use mbusd instead of connecting directly to a serial port"
                )

=======
>>>>>>> 23d6abcb

@attrs.define()
class Options(MQTTOptions):
    """HASS Addon Options."""

    number_entity_mode: str = "auto"
    prog_time_interval: int = 15
    connectors: list[ConnectorOptions] = attrs.field(factory=list)
    inverters: list[InverterOptions] = attrs.field(factory=list)
    sensor_definitions: str = "single-phase"
    sensors: list[str] = attrs.field(factory=list)
    sensors_first_inverter: list[str] = attrs.field(factory=list)
    read_allow_gap: int = 2
    read_sensors_batch_size: int = 20
    schedules: list[Schedule] = attrs.field(factory=list)
    timeout: int = 10
    debug: int = 0
    driver: str = "pymodbus"
    manufacturer: str = "Sunsynk"
    debug_device: str = ""

    async def init_addon(self) -> None:
        """Init Add-On."""
        await super().init_addon()

        if self.driver == "umodbus":
            _LOG.warning("Try *pymodbus* if your encounter any issues with *umodbus*")

<<<<<<< HEAD
    def load_dict(
        self, value: dict, log_lvl: int = logging.DEBUG, log_msg: str = ""
    ) -> None:
        """Load configuration with custom handling for complex types."""
        _LOG.log(log_lvl, "%s: %s", log_msg or "Loading config", value)

        # Create a copy to avoid modifying the original
        config = value.copy()

        # Normalize field names - convert uppercase to lowercase for complex fields
        field_mapping = {
            "CONNECTORS": "connectors",
            "INVERTERS": "inverters",
            "SCHEDULES": "schedules",
        }

        for upper_key, lower_key in field_mapping.items():
            if upper_key in config and lower_key not in config:
                config[lower_key] = config.pop(upper_key)
                _LOG.debug("Normalized field name: %s -> %s", upper_key, lower_key)

        # Handle connectors conversion
        if "connectors" in config:
            _LOG.debug(
                "Raw connectors data: %s (type: %s)",
                config["connectors"],
                type(config["connectors"]),
            )
            config["connectors"] = _convert_connectors(config["connectors"])

        # Handle inverters conversion
        if "inverters" in config:
            config["inverters"] = _convert_inverters(config["inverters"])

        # Handle schedules conversion
        if "schedules" in config:
            config["schedules"] = _convert_schedules(config["schedules"])

        # Use cattrs to structure the remaining configuration (excluding complex fields)
        try:
            # Create a copy without the complex types for cattrs processing
            simple_config = {
                k: v
                for k, v in config.items()
                if k not in ("connectors", "inverters", "schedules")
            }

            # Create a temporary class without the complex fields for cattrs
            @attrs.define()
            class SimpleOptions(MQTTOptions):
                """Temporary options class without complex fields."""

                number_entity_mode: str = "auto"
                prog_time_interval: int = 15
                sensor_definitions: str = "single-phase"
                sensors: list[str] = attrs.field(factory=list)
                sensors_first_inverter: list[str] = attrs.field(factory=list)
                read_allow_gap: int = 2
                read_sensors_batch_size: int = 20
                timeout: int = 10
                debug: int = 0
                driver: str = "pymodbus"
                manufacturer: str = "Sunsynk"
                debug_device: str = ""

            val = CONVERTER.structure(simple_config, SimpleOptions)
        except Exception as exc:
            msg = "Error loading config: " + "\n".join(transform_error(exc))
            _LOG.error(msg)
            raise ValueError(msg) from None

        # Set attributes from the structured object (excluding already set complex fields)
        for key in simple_config:
            setattr(self, key.lower(), getattr(val, key.lower()))

        # Set the complex fields directly
        for key in ("connectors", "inverters", "schedules"):
            if key in config:
                setattr(self, key.lower(), config[key])

=======
        for inv in self.inverters:
            inv.ha_prefix = slug(inv.ha_prefix.strip())

            if inv.dongle_serial_number:
                if inv.port:
                    _LOG.warning(
                        "%s: No port expected when you specify a serial number."
                    )
                continue

            if not inv.port or inv.port.lower().startswith(("serial:", "/dev")):
                _LOG.warning(
                    "Use mbusd instead of connecting directly to a serial port"
                )

            if not inv.port:
                _LOG.warning(
                    "%s: Using port from debug_device: %s",
                    inv.serial_nr,
                    self.debug_device,
                )
                inv.port = self.debug_device

        # Check all ha_prefixes are unique
        ha_prefs = [i.ha_prefix for i in self.inverters]
        if "" in ha_prefs or len(set(ha_prefs)) != len(ha_prefs):
            raise ValueError(
                f"Inverters need a unique HA_PREFIX: {', '.join(ha_prefs)}"
            )
>>>>>>> 23d6abcb


<<<<<<< HEAD
    # check ha_prefix is unique
    all_prefix = set()
    for inv in OPT.inverters:
        if inv.ha_prefix in all_prefix:
            raise ValueError("HA_PREFIX should be unique")
        all_prefix.add(inv.ha_prefix)

    # check connector names are unique
    connector_names = set()
    for conn in OPT.connectors:
        if conn.name in connector_names:
            raise ValueError(f"Connector name '{conn.name}' should be unique")
        connector_names.add(conn.name)

    # validate inverter connector references
    for inv in OPT.inverters:
        if inv.connector and inv.connector not in connector_names:
            raise ValueError(
                f"Inverter '{inv.serial_nr}' references unknown connector "
                f"'{inv.connector}'"
            )
=======
OPT = Options()
>>>>>>> 23d6abcb
<|MERGE_RESOLUTION|>--- conflicted
+++ resolved
@@ -150,43 +150,6 @@
     serial_nr: str = ""
     dongle_serial_number: int = 0
 
-<<<<<<< HEAD
-    def __attrs_post_init__(self) -> None:
-        """Do some checks."""
-        self.ha_prefix = self.ha_prefix.lower().strip()
-
-        # Validate connector vs port usage
-        if self.connector and self.port:
-            _LOG.warning(
-                "%s: Both connector and port specified. Using connector: %s",
-                self.serial_nr,
-                self.connector,
-            )
-        # Legacy port handling
-        if not self.connector:
-            if self.dongle_serial_number:
-                if self.port:
-                    _LOG.warning(
-                        "%s: No port expected when you specify a serial number."
-                    )
-                return
-            if self.port == "":
-                _LOG.warning(
-                    "%s: Using port from debug_device: %s",
-                    self.serial_nr,
-                    OPT.debug_device,
-                )
-                self.port = OPT.debug_device
-            ddev = self.port == ""
-            if ddev:
-                _LOG.warning("Empty port, will use the debug device")
-            if ddev or self.port.lower().startswith(("serial:", "/dev")):
-                _LOG.warning(
-                    "Use mbusd instead of connecting directly to a serial port"
-                )
-
-=======
->>>>>>> 23d6abcb
 
 @attrs.define()
 class Options(MQTTOptions):
@@ -215,7 +178,46 @@
         if self.driver == "umodbus":
             _LOG.warning("Try *pymodbus* if your encounter any issues with *umodbus*")
 
-<<<<<<< HEAD
+        for inv in self.inverters:
+            inv.ha_prefix = slug(inv.ha_prefix.strip())
+
+            # Validate connector vs port usage
+            if inv.connector and inv.port:
+                _LOG.warning(
+                    "%s: Both connector and port specified. Using connector: %s",
+                    inv.serial_nr,
+                    inv.connector,
+                )
+
+            if inv.dongle_serial_number:
+                if inv.port:
+                    _LOG.warning(
+                        "%s: No port expected when you specify a serial number."
+                    )
+                continue
+
+            # Legacy port handling (only if no connector specified)
+            if not inv.connector:
+                if not inv.port or inv.port.lower().startswith(("serial:", "/dev")):
+                    _LOG.warning(
+                        "Use mbusd instead of connecting directly to a serial port"
+                    )
+
+                if not inv.port:
+                    _LOG.warning(
+                        "%s: Using port from debug_device: %s",
+                        inv.serial_nr,
+                        self.debug_device,
+                    )
+                    inv.port = self.debug_device
+
+        # Check all ha_prefixes are unique
+        ha_prefs = [i.ha_prefix for i in self.inverters]
+        if "" in ha_prefs or len(set(ha_prefs)) != len(ha_prefs):
+            raise ValueError(
+                f"Inverters need a unique HA_PREFIX: {', '.join(ha_prefs)}"
+            )
+
     def load_dict(
         self, value: dict, log_lvl: int = logging.DEBUG, log_msg: str = ""
     ) -> None:
@@ -296,40 +298,14 @@
             if key in config:
                 setattr(self, key.lower(), config[key])
 
-=======
-        for inv in self.inverters:
-            inv.ha_prefix = slug(inv.ha_prefix.strip())
-
-            if inv.dongle_serial_number:
-                if inv.port:
-                    _LOG.warning(
-                        "%s: No port expected when you specify a serial number."
-                    )
-                continue
-
-            if not inv.port or inv.port.lower().startswith(("serial:", "/dev")):
-                _LOG.warning(
-                    "Use mbusd instead of connecting directly to a serial port"
-                )
-
-            if not inv.port:
-                _LOG.warning(
-                    "%s: Using port from debug_device: %s",
-                    inv.serial_nr,
-                    self.debug_device,
-                )
-                inv.port = self.debug_device
-
-        # Check all ha_prefixes are unique
-        ha_prefs = [i.ha_prefix for i in self.inverters]
-        if "" in ha_prefs or len(set(ha_prefs)) != len(ha_prefs):
-            raise ValueError(
-                f"Inverters need a unique HA_PREFIX: {', '.join(ha_prefs)}"
-            )
->>>>>>> 23d6abcb
-
-
-<<<<<<< HEAD
+
+OPT = Options()
+
+
+async def init_options() -> None:
+    """Load the options & setup the logger."""
+    await OPT.init_addon()
+
     # check ha_prefix is unique
     all_prefix = set()
     for inv in OPT.inverters:
@@ -350,7 +326,4 @@
             raise ValueError(
                 f"Inverter '{inv.serial_nr}' references unknown connector "
                 f"'{inv.connector}'"
-            )
-=======
-OPT = Options()
->>>>>>> 23d6abcb
+            )